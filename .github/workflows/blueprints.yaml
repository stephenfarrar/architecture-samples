--- conflicted
+++ resolved
@@ -12,7 +12,7 @@
 
 jobs:
   build:
-    runs-on: macos-latest
+    runs-on: macos-latest # Needed for emulators
     timeout-minutes: 45
 
     steps:
@@ -50,104 +50,9 @@
       - name: Robolectric Prod
         run: ./gradlew spotlessCheck assembleMockDebug assembleProdDebug testMockDebugUnitTest testProdDebugUnitTest --stacktrace
 
-#  test:
-#    needs: build
-#    runs-on: macOS-latest # enables hardware acceleration in the virtual machine
-#    timeout-minutes: 30
-#    strategy:
-#      matrix:
-#        api-level: [23, 29]
-#
-#    steps:
-#      - name: Checkout
-#        uses: actions/checkout@v2
-#
-#      - name: Copy CI gradle.properties
-#        run: mkdir -p ~/.gradle ; cp .github/ci-gradle.properties ~/.gradle/gradle.properties
-#
-#      - name: Set up JDK 11
-#        uses: actions/setup-java@v1
-#        with:
-#          java-version: 11
-#
-
-<<<<<<< HEAD
-#
-#      - name: Upload test reports
-#        if: always()
-#        uses: actions/upload-artifact@v2
-#        with:
-#          name: test-reports
-#          path: app/build/reports/
-=======
-  test:
-    needs: build
-    runs-on: macOS-latest # enables hardware acceleration in the virtual machine
-    timeout-minutes: 30
-    strategy:
-      matrix:
-        api-level: [24, 29]
->>>>>>> a2247fa3
-
-#
-#  gradleManagedVirtualDevicesTest:
-#    needs: build
-#    runs-on: macos-latest
-#    timeout-minutes: 30
-#
-#    steps:
-#      - name: Checkout
-#        uses: actions/checkout@v2
-#
-#      - name: Copy CI gradle.properties
-#        run: mkdir -p ~/.gradle ; cp .github/ci-gradle.properties ~/.gradle/gradle.properties
-#
-#      - name: Set up JDK 11
-#        uses: actions/setup-java@v1
-#        with:
-#          java-version: 11
-
       # Needed to accept licenses
       - name: Setup Android SDK
         uses: android-actions/setup-android@v2
-
-#      - name: Generate cache key for Gradle cache
-#        run: ./scripts/checksum.sh $SAMPLE_PATH checksum.txt
-#
-#      - uses: actions/cache@v2
-#        with:
-#          path: |
-#            ~/.gradle/caches/modules-*
-#            ~/.gradle/caches/jars-*
-#            ~/.gradle/caches/build-cache-*
-#          key: gradle-${{ hashFiles('checksum.txt') }}
-
-#      - name: Cache pixel2api30 system image
-#        uses: actions/cache@v2
-#        with:
-#          path: |
-#            ~/.android/gradle/avd/dev30_aosp-atd_x86_Pixel_2.avd.*
-#          key: pixel2api30
-#
-#      - name: Cache pixel2api27 system image
-#        uses: actions/cache@v2
-#        with:
-#          path: ~/.android/gradle/avd/dev27_aosp_x86_Pixel_2.*
-#          key: pixel2api27
-#
-#      - name: Cache nexus9api29 system image
-#        uses: actions/cache@v2
-#        with:
-#          path: ~/.android/gradle/avd/dev29_aosp_x86_Nexus_9.*
-#          key: nexus9api29
-
-#      - name: Run all tests pixel 2 api 27 ATD
-#        working-directory: ${{ env.SAMPLE_PATH }}
-#        run: ./gradlew pixel2api27atdMockDebugAndroidTest
-#
-#      - name: Run all tests nexus 9 api 29 ATD
-#        working-directory: ${{ env.SAMPLE_PATH }}
-#        run: ./gradlew nexus9api29atdMockDebugAndroidTest
 
       - name: Compile AndroidTests Mock
         run: ./gradlew compileMockDebugAndroidTestKotlin
@@ -156,35 +61,9 @@
         working-directory: .
         run: ./gradlew -Pandroid.sdk.channel=3 -Pandroid.experimental.androidTest.numManagedDeviceShards=1 -Pandroid.testoptions.manageddevices.emulator.gpu="swiftshader_indirect" pixel2api30atdMockDebugAndroidTest
 
-      - name: Run all tests pixel 2 api 30 ATD again
-        working-directory: .
-        run: ./gradlew -Pandroid.sdk.channel=3 -Pandroid.experimental.androidTest.numManagedDeviceShards=1 -Pandroid.testoptions.manageddevices.emulator.gpu="swiftshader_indirect" pixel2api30atdMockDebugAndroidTest
-
-      - name: Run all tests pixel 2 api 30 non-atd
+      - name: Run all tests pixel 2 api 30 non-ATD
         working-directory: .
         run: ./gradlew -Pandroid.sdk.channel=3 -Pandroid.experimental.androidTest.numManagedDeviceShards=1 -Pandroid.testoptions.manageddevices.emulator.gpu="swiftshader_indirect" pixel2api30MockDebugAndroidTest
-
-      - name: Run all tests pixel 2 api 30 non-atd again
-        working-directory: .
-        run: ./gradlew -Pandroid.sdk.channel=3 -Pandroid.experimental.androidTest.numManagedDeviceShards=1 -Pandroid.testoptions.manageddevices.emulator.gpu="swiftshader_indirect" pixel2api30MockDebugAndroidTest
-
-      - name: Run instrumentation tests API 30
-        uses: reactivecircus/android-emulator-runner@v2
-        with:
-          api-level: 30
-          arch: x86_64
-          disable-animations: true
-          script: ./gradlew app:cMDAT --stacktrace
-
-      - name: Run instrumentation tests API 30 ATD
-        uses: reactivecircus/android-emulator-runner@v2
-        with:
-          api-level: 30
-          arch: x86
-          channel: canary
-          target: aosp_atd
-          disable-animations: true
-          script: ./gradlew app:cMDAT --stacktrace
 
       - name: Upload build reports
         if: always()
@@ -198,11 +77,4 @@
         uses: actions/upload-artifact@v2
         with:
           name: outputs
-          path: app/build/outputs/
-
-#      - name: Upload test reports
-#        if: always()
-#        uses: actions/upload-artifact@v2
-#        with:
-#          name: test-reports
-#          path: ./app/build/reports/androidTests/managedDevice/+          path: app/build/outputs/