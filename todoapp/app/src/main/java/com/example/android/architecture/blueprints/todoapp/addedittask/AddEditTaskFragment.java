--- conflicted
+++ resolved
@@ -41,6 +41,8 @@
     private AddEditTaskViewModel mViewModel;
 
     private SnackBarChangedCallback mSnackBarChangedCallback;
+
+    private AddtaskFragBinding mViewDataBinding;
 
     public static AddEditTaskFragment newInstance() {
         return new AddEditTaskFragment();
@@ -88,20 +90,12 @@
     @Override
     public View onCreateView(LayoutInflater inflater, ViewGroup container,
                              Bundle savedInstanceState) {
-<<<<<<< HEAD
         final View root = inflater.inflate(R.layout.addtask_frag, container, false);
-        AddtaskFragBinding mViewDataBinding = AddtaskFragBinding.bind(root);
+        if (mViewDataBinding == null) {
+            mViewDataBinding = AddtaskFragBinding.bind(root);
+        }
 
         mViewDataBinding.setViewmodel(mViewModel);
-=======
-
-        super.onCreateView(inflater, container, savedInstanceState);
-        if (mViewDataBinding == null) {
-            mViewDataBinding = AddtaskFragBinding.inflate(inflater, container, false);
-        }
-        mTitle = mViewDataBinding.addTaskTitle;
-        mDescription = mViewDataBinding.addTaskDescription;
->>>>>>> 92772304
 
         setHasOptionsMenu(true);
         // Fragment is retained simply to persist the edits after rotation.
